--- conflicted
+++ resolved
@@ -12,11 +12,7 @@
 We would be pleased to accept code contributions to this project.
 As we are in the alpha stage, the main priority is getting a robust blockchain up and running, with as many of the mainnet features as possible.
 You can visit our [Trello project board](https://trello.com/b/ZuNx7sET) to get a sense of what is in the backlog.
-<<<<<<< HEAD
-Generally things to the left are in progess or done. Some things go through "Coming up soon" but some will come directly out of other columns.
-=======
-Generally things to the left are in progress or done. Some things go through "Coming up soon" but some will come directly out of other columns. 
->>>>>>> f93095d9
+Generally things to the left are in progress or done. Some things go through "Coming up soon" but some will come directly out of other columns.
 Usually the things closer to the top of each column are the ones that will be worked on soonest.
 If you are interested in cryptography, math, or just like hacking in python, there are many interesting problems to work on.
 Contact any of the team members on keybase: https://keybase.io/team/chia_network.public, which we use as the main communication method and you can comment on any Trello card.
