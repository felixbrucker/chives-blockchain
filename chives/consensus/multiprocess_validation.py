--- conflicted
+++ resolved
@@ -160,10 +160,6 @@
     recent_blocks_compressed: Dict[bytes32, BlockRecord] = {}
     num_sub_slots_found = 0
     num_blocks_seen = 0
-<<<<<<< HEAD
-
-=======
->>>>>>> 538b2d91
     if blocks[0].height > 0:
         if not block_records.contains_block(blocks[0].prev_header_hash):
             return [PreValidationResult(uint16(Err.INVALID_PREV_BLOCK_HASH.value), None, None)]
