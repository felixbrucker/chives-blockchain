--- conflicted
+++ resolved
@@ -13,19 +13,16 @@
 import chives.server.ws_connection as ws  # lgtm [py/import-and-import-from]
 from chives.consensus.coinbase import create_puzzlehash_for_pk
 from chives.consensus.constants import ConsensusConstants
-<<<<<<< HEAD
 from chives.consensus.pot_iterations import calculate_sp_interval_iters
-from chives.farmer.pooling.og_pool_state import OgPoolState
-from chives.farmer.pooling.pool_api_client import PoolApiClient
-=======
 from chives.daemon.keychain_proxy import (
     KeychainProxy,
     KeychainProxyConnectionFailure,
     connect_to_keychain_and_validate,
     wrap_local_keychain,
 )
+from chives.farmer.pooling.og_pool_state import OgPoolState
+from chives.farmer.pooling.pool_api_client import PoolApiClient
 from chives.pools.pool_config import PoolWalletConfig, load_pool_config
->>>>>>> 538b2d91
 from chives.protocols import farmer_protocol, harvester_protocol
 from chives.protocols.pool_protocol import (
     ErrorResponse,
@@ -45,17 +42,11 @@
 from chives.ssl.create_ssl import get_mozilla_ca_crt
 from chives.types.blockchain_format.proof_of_space import ProofOfSpace
 from chives.types.blockchain_format.sized_bytes import bytes32
-<<<<<<< HEAD
 from chives.util.bech32m import decode_puzzle_hash, encode_puzzle_hash
-from chives.util.config import load_config, save_config
-from chives.util.ints import uint32, uint64
-=======
-from chives.util.bech32m import decode_puzzle_hash
 from chives.util.byte_types import hexstr_to_bytes
 from chives.util.config import load_config, save_config, config_path_for_filename
 from chives.util.hash import std_hash
 from chives.util.ints import uint8, uint16, uint32, uint64
->>>>>>> 538b2d91
 from chives.util.keychain import Keychain
 from chives.wallet.derive_keys import (
     master_sk_to_farmer_sk,
@@ -184,7 +175,19 @@
             error_str = "No keys exist. Please run 'chives keys generate' or open the UI."
             raise RuntimeError(error_str)
 
-<<<<<<< HEAD
+        # The variables below are for use with an actual pool
+
+        # From p2_singleton_puzzle_hash to pool state dict
+        self.pool_state: Dict[bytes32, Dict] = {}
+
+        # From public key bytes to PrivateKey
+        self.authentication_keys: Dict[bytes, PrivateKey] = {}
+
+        # Last time we updated pool_state based on the config file
+        self.last_config_access_time: uint64 = uint64(0)
+
+        self.harvester_cache: Dict[str, Dict[str, HarvesterCacheEntry]] = {}
+
         # OG Pooling setup
         self.pool_url = self.config.get("pool_url")
         self.pool_payout_address = self.config.get("pool_payout_address")
@@ -199,20 +202,6 @@
 
     def is_pooling_enabled(self):
         return self.pool_url is not None and self.pool_payout_address is not None
-=======
-        # The variables below are for use with an actual pool
-
-        # From p2_singleton_puzzle_hash to pool state dict
-        self.pool_state: Dict[bytes32, Dict] = {}
-
-        # From public key bytes to PrivateKey
-        self.authentication_keys: Dict[bytes, PrivateKey] = {}
-
-        # Last time we updated pool_state based on the config file
-        self.last_config_access_time: uint64 = uint64(0)
-
-        self.harvester_cache: Dict[str, Dict[str, HarvesterCacheEntry]] = {}
->>>>>>> 538b2d91
 
     async def _start(self):
         await self.setup_keys()
@@ -258,14 +247,11 @@
 
     async def _await_closed(self):
         await self.cache_clear_task
-<<<<<<< HEAD
+        await self.update_pool_state_task
         if self.adjust_pool_difficulty_task is not None:
             await self.adjust_pool_difficulty_task
         if self.check_pool_reward_target_task is not None:
             await self.check_pool_reward_target_task
-=======
-        await self.update_pool_state_task
->>>>>>> 538b2d91
 
     def _set_state_changed_callback(self, callback: Callable):
         self.state_changed_callback = callback
@@ -752,57 +738,6 @@
                 await self.update_pool_state()
                 time_slept = uint64(0)
             time_slept += 1
-<<<<<<< HEAD
-            refresh_slept += 1
-            # Periodically refresh GUI to show the correct download/upload rate.
-            if refresh_slept >= 30:
-                self.state_changed("add_connection", {})
-                refresh_slept = 0
-            await asyncio.sleep(1)
-
-    async def _periodically_adjust_pool_difficulty_task(self):
-        time_slept = 0
-        while not self._shut_down:
-            # Sleep in 1 sec intervals to quickly exit outer loop, but effectively sleep 60 sec between actual code runs
-            await sleep(1)
-            time_slept += 1
-            if time_slept < 60:
-                continue
-            time_slept = 0
-            if (time.time() - self.og_pool_state.last_partial_submit_timestamp) < self.pool_var_diff_target_in_seconds:
-                continue
-            diff_since_last_partial_submit_in_seconds = time.time() - self.og_pool_state.last_partial_submit_timestamp
-            missing_partial_submits = int(
-                diff_since_last_partial_submit_in_seconds // self.pool_var_diff_target_in_seconds)
-            new_difficulty = uint64(max(
-                (self.og_pool_state.difficulty - (missing_partial_submits * 2)),
-                self.pool_minimum_difficulty
-            ))
-            if new_difficulty == self.og_pool_state.difficulty:
-                continue
-            old_difficulty = self.og_pool_state.difficulty
-            self.og_pool_state.difficulty = new_difficulty
-            log.info(
-                f"Lowered the OG pool difficulty from {old_difficulty} to "
-                f"{new_difficulty} due to no partial submits within the last "
-                f"{int(round(diff_since_last_partial_submit_in_seconds))} seconds"
-            )
-
-    async def _periodically_check_pool_reward_target_task(self):
-        time_slept = 0
-        while not self._shut_down:
-            # Sleep in 1 sec intervals to quickly exit outer loop, but effectively sleep 5 min between actual code runs
-            await sleep(1)
-            time_slept += 1
-            if time_slept < 5 * 60:
-                continue
-            time_slept = 0
-            if self.pool_target is self.pool_reward_target:
-                continue
-            address_prefix = self.config["network_overrides"]["config"][self.config["selected_network"]]["address_prefix"]
-            pool_target_encoded = encode_puzzle_hash(self.pool_reward_target, address_prefix)
-            self.set_reward_targets(farmer_target_encoded=None, pool_target_encoded=pool_target_encoded)
-=======
             await asyncio.sleep(1)
 
     async def _periodically_clear_cache_and_refresh_task(self):
@@ -841,4 +776,46 @@
                 log.error(f"_periodically_clear_cache_and_refresh_task failed: {traceback.format_exc()}")
 
             await asyncio.sleep(1)
->>>>>>> 538b2d91
+
+    async def _periodically_adjust_pool_difficulty_task(self):
+        time_slept = 0
+        while not self._shut_down:
+            # Sleep in 1 sec intervals to quickly exit outer loop, but effectively sleep 60 sec between actual code runs
+            await sleep(1)
+            time_slept += 1
+            if time_slept < 60:
+                continue
+            time_slept = 0
+            if (time.time() - self.og_pool_state.last_partial_submit_timestamp) < self.pool_var_diff_target_in_seconds:
+                continue
+            diff_since_last_partial_submit_in_seconds = time.time() - self.og_pool_state.last_partial_submit_timestamp
+            missing_partial_submits = int(
+                diff_since_last_partial_submit_in_seconds // self.pool_var_diff_target_in_seconds)
+            new_difficulty = uint64(max(
+                (self.og_pool_state.difficulty - (missing_partial_submits * 2)),
+                self.pool_minimum_difficulty
+            ))
+            if new_difficulty == self.og_pool_state.difficulty:
+                continue
+            old_difficulty = self.og_pool_state.difficulty
+            self.og_pool_state.difficulty = new_difficulty
+            log.info(
+                f"Lowered the OG pool difficulty from {old_difficulty} to "
+                f"{new_difficulty} due to no partial submits within the last "
+                f"{int(round(diff_since_last_partial_submit_in_seconds))} seconds"
+            )
+
+    async def _periodically_check_pool_reward_target_task(self):
+        time_slept = 0
+        while not self._shut_down:
+            # Sleep in 1 sec intervals to quickly exit outer loop, but effectively sleep 5 min between actual code runs
+            await sleep(1)
+            time_slept += 1
+            if time_slept < 5 * 60:
+                continue
+            time_slept = 0
+            if self.pool_target is self.pool_reward_target:
+                continue
+            address_prefix = self.config["network_overrides"]["config"][self.config["selected_network"]]["address_prefix"]
+            pool_target_encoded = encode_puzzle_hash(self.pool_reward_target, address_prefix)
+            self.set_reward_targets(farmer_target_encoded=None, pool_target_encoded=pool_target_encoded)