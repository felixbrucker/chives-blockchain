--- conflicted
+++ resolved
@@ -21,14 +21,9 @@
 Push-Location
 try {
     Set-Location chives-blockchain-gui
-<<<<<<< HEAD
-	git fetch
-	git checkout main
+    git fetch
+    git checkout main
     git pull
-
-=======
-	git pull origin main
->>>>>>> 8afd5db9
     $ErrorActionPreference = "SilentlyContinue"
     npm install --loglevel=error
     npm audit fix --force
