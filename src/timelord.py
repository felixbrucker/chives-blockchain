import asyncio
import logging
import time
from asyncio import Lock, StreamReader, StreamWriter
from typing import Dict, List, Optional, Tuple


from lib.chiavdf.inkfish.create_discriminant import create_discriminant
from src.consensus.constants import constants
from src.protocols import timelord_protocol
from src.server.outbound_message import Delivery, Message, NodeType, OutboundMessage
from src.types.classgroup import ClassgroupElement
from src.types.proof_of_time import ProofOfTime
from src.types.sized_bytes import bytes32
from src.util.api_decorators import api_request
from src.util.ints import uint64, uint128, int512

log = logging.getLogger(__name__)


class Timelord:
    def __init__(
        self, config: Dict, discrimant_size_bits=constants["DISCRIMINANT_SIZE_BITS"]
    ):
        self.config: Dict = config
<<<<<<< HEAD
        self.discriminant_size_bits = discrimant_size_bits
        self.free_servers: List[Tuple[str, str]] = list(
            zip(self.config["vdf_server_ips"], self.config["vdf_server_ports"])
        )
=======
>>>>>>> f93095d9
        self.ips_estimate = {
            k: v
            for k, v in list(
                zip(
                    self.config["vdf_clients"]["ip"],
                    self.config["vdf_clients"]["ips_estimate"],
                )
            )
        }
        self.lock: Lock = Lock()
        self.active_discriminants: Dict[bytes32, Tuple[StreamWriter, uint64, str]] = {}
        self.best_weight_three_proofs: int = -1
        self.active_discriminants_start_time: Dict = {}
        self.pending_iters: Dict = {}
        self.submitted_iters: Dict = {}
        self.done_discriminants: List[bytes32] = []
        self.proofs_to_write: List[OutboundMessage] = []
        self.seen_discriminants: List[bytes32] = []
        self.proof_count: Dict = {}
        self.avg_ips: Dict = {}
<<<<<<< HEAD
        self.discriminant_queue: List[Tuple[bytes32, uint128]] = []
=======
        self.discriminant_queue: List[Tuple[bytes32, uint64]] = []
        self.max_connection_time = self.config["max_connection_time"]
        self.potential_free_clients: List = []
        self.free_clients: List[Tuple[str, StreamReader, StreamWriter]] = []
>>>>>>> f93095d9
        self._is_shutdown = False
        self.tasks: List[asyncio.Task] = []

    async def _handle_client(self, reader: StreamReader, writer: StreamWriter):
        async with self.lock:
            client_ip = writer.get_extra_info('peername')[0]
            log.info(f"New timelord connection from client: {client_ip}.")
            if client_ip in self.ips_estimate.keys():
                self.free_clients.append((client_ip, reader, writer))
                log.info(f"Added new VDF client {client_ip}.")
                for ip, end_time in list(self.potential_free_clients):
                    if ip == client_ip:
                        self.potential_free_clients.remove((ip, end_time))
                        break

    async def _shutdown(self):
        async with self.lock:
            for (
                stop_discriminant,
                (stop_writer, _, _),
            ) in self.active_discriminants.items():
                stop_writer.write(b"010")
                await stop_writer.drain()
                self.done_discriminants.append(stop_discriminant)
            self.active_discriminants.clear()
            self.active_discriminants_start_time.clear()
        self._is_shutdown = True

    async def _stop_worst_process(self, worst_weight_active):
        # This is already inside a lock, no need to lock again.
        log.info(f"Stopping one process at weight {worst_weight_active}")
        stop_writer: Optional[StreamWriter] = None
        stop_discriminant: Optional[bytes32] = None

        low_weights = {
            k: v
            for k, v in self.active_discriminants.items()
            if v[1] == worst_weight_active
        }
        no_iters = {
            k: v
            for k, v in low_weights.items()
            if k not in self.pending_iters or len(self.pending_iters[k]) == 0
        }

        # If we have process(es) with no iters, stop the one that started the latest
        if len(no_iters) > 0:
            latest_start_time = max(
                [self.active_discriminants_start_time[k] for k, _ in no_iters.items()]
            )
            stop_discriminant, stop_writer = next(
                (k, v[0])
                for k, v in no_iters.items()
                if self.active_discriminants_start_time[k] == latest_start_time
            )
        else:
            # Otherwise, pick the one that finishes one proof the latest.
            best_iter = {k: min(self.pending_iters[k]) for k, _ in low_weights.items()}
            time_taken = {
                k: time.time() - self.active_discriminants_start_time[k]
                for k, _ in low_weights.items()
            }

            client_ip = [v[2] for _, v in low_weights.items()]
            # ips maps an IP to the expected iterations per second of it.
            ips = {}
            for ip in client_ip:
                if ip in self.avg_ips:
                    current_ips, _ = self.avg_ips[ip]
                    ips[ip] = current_ips
                else:
                    ips[ip] = self.ips_estimate[ip]

            expected_finish = {
                k: max(0, (best_iter[k] - time_taken[k] * ips[v[2]]) / ips[v[2]])
                for k, v in low_weights.items()
            }
            worst_finish = max([v for v in expected_finish.values()])
            log.info(f"Worst finish time: {worst_finish}s")
            stop_discriminant, stop_writer = next(
                (k, v[0])
                for k, v in low_weights.items()
                if expected_finish[k] == worst_finish
            )
        assert stop_writer is not None
        _, _, stop_ip = self.active_discriminants[stop_discriminant]
        self.potential_free_clients.append((stop_ip, time.time()))
        stop_writer.write(b"010")
        await stop_writer.drain()
        del self.active_discriminants[stop_discriminant]
        del self.active_discriminants_start_time[stop_discriminant]
        self.done_discriminants.append(stop_discriminant)

    async def _update_avg_ips(self, challenge_hash, iterations_needed, ip):
        async with self.lock:
            if challenge_hash in self.active_discriminants:
                time_taken = (
                    time.time() - self.active_discriminants_start_time[challenge_hash]
                )
                ips = int(iterations_needed / time_taken * 10) / 10
                log.info(
                    f"Finished PoT, chall:{challenge_hash[:10].hex()}.."
                    f" {iterations_needed} iters. {int(time_taken*1000)/1000}s, {ips} ips"
                )
                if ip not in self.avg_ips:
                    self.avg_ips[ip] = (ips, 1)
                else:
                    prev_avg_ips, trials = self.avg_ips[ip]
                    new_avg_ips = int((prev_avg_ips * trials + ips) / (trials + 1))
                    self.avg_ips[ip] = (new_avg_ips, trials + 1)
                    log.info(f"New estimate: {new_avg_ips}")
                self.pending_iters[challenge_hash].remove(iterations_needed)
            else:
                log.info(
                    f"Finished PoT chall:{challenge_hash[:10].hex()}.. {iterations_needed}"
                    f" iters. But challenge not active anymore"
                )

    async def _update_proofs_count(self, challenge_weight):
        async with self.lock:
            if challenge_weight not in self.proof_count:
                self.proof_count[challenge_weight] = 1
            else:
                self.proof_count[challenge_weight] += 1
            if self.proof_count[challenge_weight] >= 3:
                log.info("Cleaning up clients.")
                self.best_weight_three_proofs = max(
                    self.best_weight_three_proofs, challenge_weight
                )
                for active_disc in list(self.active_discriminants):
                    current_writer, current_weight, ip = self.active_discriminants[
                        active_disc
                    ]
                    if current_weight <= challenge_weight:
                        log.info(f"Active weight cleanup: {current_weight}")
                        log.info(f"Cleanup weight: {challenge_weight}")
                        self.potential_free_clients.append((ip, time.time()))
                        current_writer.write(b"010")
                        await current_writer.drain()
                        del self.active_discriminants[active_disc]
                        del self.active_discriminants_start_time[active_disc]
                        self.done_discriminants.append(active_disc)

    async def _send_iterations(self, challenge_hash, writer):
        alive_discriminant = True
        while alive_discriminant:
            async with self.lock:
                if (challenge_hash in self.active_discriminants) and (
                    challenge_hash in self.pending_iters
                ):
                    if challenge_hash not in self.submitted_iters:
                        self.submitted_iters[challenge_hash] = []
                    for iter in sorted(self.pending_iters[challenge_hash]):
                        if iter in self.submitted_iters[challenge_hash]:
                            continue
                        self.submitted_iters[challenge_hash].append(iter)
                        if len(str(iter)) < 10:
                            iter_size = "0" + str(len(str(iter)))
                        else:
                            iter_size = str(len(str(iter)))
                        writer.write((iter_size + str(iter)).encode())
                        await writer.drain()
                        log.info(f"New iteration submitted: {iter}")
            await asyncio.sleep(1)
            async with self.lock:
                if challenge_hash in self.done_discriminants:
                    alive_discriminant = False

    async def _do_process_communication(
        self, challenge_hash, challenge_weight, ip, reader, writer
    ):
        disc: int = create_discriminant(challenge_hash, self.discriminant_size_bits)

<<<<<<< HEAD
        log.info("Attempting SSH connection")
        proc = await asyncio.create_subprocess_shell(
            f"./lib/chiavdf/fast_vdf/vdf_server {port}"
        )

        # TODO(Florin): Handle connection failure (attempt another server)
        writer: Optional[StreamWriter] = None
        reader: Optional[StreamReader] = None
        for _ in range(10):
            try:
                reader, writer = await asyncio.open_connection(ip, port)
                # socket = writer.get_extra_info("socket")
                # socket.settimeout(None)
                break
            except Exception as e:
                e_to_str = str(e)
            await asyncio.sleep(1)
        if not writer or not reader:
            raise Exception("Unable to connect to VDF server")

        len_3_chars = str(len(str(disc)))
        len_3_chars = ("0" * (3 - len(len_3_chars))) + len_3_chars

        writer.write(len_3_chars.encode() + str(disc).encode())
=======
        writer.write((str(len(str(disc))) + str(disc)).encode())
>>>>>>> f93095d9
        await writer.drain()

        try:
            ok = await reader.readexactly(2)
        except (asyncio.IncompleteReadError, ConnectionResetError, Exception) as e:
            log.warning(f"{type(e)} {e}")
            async with self.lock:
                if challenge_hash not in self.done_discriminants:
                    self.done_discriminants.append(challenge_hash)
            return

        if ok.decode() != "OK":
            return

        log.info("Got handshake with VDF client.")

        async with self.lock:
            self.active_discriminants[challenge_hash] = (writer, challenge_weight, ip)
            self.active_discriminants_start_time[challenge_hash] = time.time()

        self.tasks.append(
            asyncio.create_task(self._send_iterations(challenge_hash, writer))
        )

        # Listen to the client until "STOP" is received.
        while True:
            try:
                data = await reader.readexactly(4)
            except (asyncio.IncompleteReadError, ConnectionResetError, Exception) as e:
                log.warning(f"{type(e)} {e}")
                async with self.lock:
                    if challenge_hash in self.active_discriminants:
                        del self.active_discriminants[challenge_hash]
                    if challenge_hash in self.active_discriminants_start_time:
                        del self.active_discriminants_start_time[challenge_hash]
                    if challenge_hash not in self.done_discriminants:
                        self.done_discriminants.append(challenge_hash)
                break

            if data.decode() == "STOP":
                log.info(f"Stopped client running on ip {ip}.")
                async with self.lock:
                    writer.write(b"ACK")
                    await writer.drain()
                break
            elif data.decode() == "WESO":
                # n-wesolowski
                try:
                    # TODO: change protocol to use bytes and same ProofOfTime format (instead of hex)
                    # Reads 16 bytes of hex, for the 8 byte iterations
                    bytes_read = await reader.readexactly(16)
                    iterations_needed = uint64(
                        int.from_bytes(
                            bytes.fromhex(bytes_read.decode()), "big", signed=True
                        )
                    )
                    bytes_read = await reader.readexactly(16)
                    # Reads 16 bytes of hex, for the 8 byte y_size
                    y_size = uint64(
                        int.from_bytes(
                            bytes.fromhex(bytes_read.decode()), "big", signed=True
                        )
                    )
                    # reads 2 * y_size of hex bytes
                    y_bytes = bytes.fromhex(
                        (await reader.readexactly(2 * y_size)).decode()
                    )
                    # Reads 16 bytes of hex, for the 8 byte proof size
                    proof_size_bytes = await reader.readexactly(16)
                    proof_size = int.from_bytes(
                        bytes.fromhex(proof_size_bytes.decode()), "big", signed=True
                    )

                    # reads 2 * proof_size of hex bytes
                    proof_bytes = bytes.fromhex(
                        (await reader.readexactly(2 * proof_size)).decode()
                    )
<<<<<<< HEAD
                except Exception as e:
                    e_to_str = str(e)
                    log.error(f"Socket error: {e_to_str}")
                a = int.from_bytes(y_bytes[:129], "big", signed=True)
                b = int.from_bytes(y_bytes[129:], "big", signed=True)
                output = ClassgroupElement(int512(a), int512(b))
=======
                except (asyncio.IncompleteReadError, ConnectionResetError, Exception) as e:
                    log.warning(f"{type(e)} {e}")
                    async with self.lock:
                        if challenge_hash in self.active_discriminants:
                            del self.active_discriminants[challenge_hash]
                        if challenge_hash in self.active_discriminants_start_time:
                            del self.active_discriminants_start_time[challenge_hash]
                        if challenge_hash not in self.done_discriminants:
                            self.done_discriminants.append(challenge_hash)
                    break

                iterations_needed = uint64(
                    int.from_bytes(stdout_bytes_io.read(8), "big", signed=True)
                )
                y = ClassgroupElement.parse(stdout_bytes_io)
                proof_bytes: bytes = stdout_bytes_io.read()
>>>>>>> f93095d9

                # Verifies our own proof just in case
                proof_of_time = ProofOfTime(
                    challenge_hash,
                    iterations_needed,
                    output,
                    self.config["n_wesolowski"],
                    proof_bytes,
                )
                if not proof_of_time.is_valid(self.discriminant_size_bits):
                    log.error("Invalid proof of time")

                response = timelord_protocol.ProofOfTimeFinished(proof_of_time)

                await self._update_avg_ips(challenge_hash, iterations_needed, ip)

                async with self.lock:
                    self.proofs_to_write.append(
                        OutboundMessage(
                            NodeType.FULL_NODE,
                            Message("proof_of_time_finished", response),
                            Delivery.BROADCAST,
                        )
                    )

                await self._update_proofs_count(challenge_weight)

    async def _manage_discriminant_queue(self):
        while not self._is_shutdown:
            async with self.lock:
                # Clear done tasks
                self.tasks = [t for t in self.tasks if not t.done()]
                if len(self.discriminant_queue) > 0:
                    max_weight = max([h for _, h in self.discriminant_queue])
                    if max_weight <= self.best_weight_three_proofs:
                        self.done_discriminants.extend(
                            [d for d, _ in self.discriminant_queue]
                        )
                        self.discriminant_queue.clear()
                    else:
                        max_weight_disc = [
                            d for d, h in self.discriminant_queue if h == max_weight
                        ]
                        with_iters = [
                            d
                            for d in max_weight_disc
                            if d in self.pending_iters
                            and len(self.pending_iters[d]) != 0
                        ]
                        if len(with_iters) == 0:
                            disc = max_weight_disc[0]
                        else:
                            min_iter = min(
                                [min(self.pending_iters[d]) for d in with_iters]
                            )
                            disc = next(
                                d
                                for d in with_iters
                                if min(self.pending_iters[d]) == min_iter
                            )
                        if len(self.free_clients) != 0:
                            ip, sr, sw = self.free_clients[0]
                            self.free_clients = self.free_clients[1:]
                            self.discriminant_queue.remove((disc, max_weight))
<<<<<<< HEAD
                            self.tasks.append(
                                asyncio.create_task(
                                    self._do_process_communication(
                                        disc, max_weight, ip, port
                                    )
=======
                            asyncio.create_task(
                                self._do_process_communication(
                                    disc, max_weight, ip, sr, sw
>>>>>>> f93095d9
                                )
                            )
                        else:
                            self.potential_free_clients = [
                                (ip, end_time)
                                for ip, end_time
                                in self.potential_free_clients
                                if time.time() < end_time + self.max_connection_time
                            ]
                            if (
                                len(self.potential_free_clients) == 0
                                and len(self.active_discriminants) > 0
                            ):
                                worst_weight_active = min(
                                    [
                                        h
                                        for (
                                            _,
                                            h,
                                            _,
                                        ) in self.active_discriminants.values()
                                    ]
                                )
                                if max_weight > worst_weight_active:
                                    await self._stop_worst_process(worst_weight_active)
                                elif max_weight == worst_weight_active:
                                    if (
                                        disc in self.pending_iters
                                        and len(self.pending_iters[disc]) != 0
                                    ):
                                        if any(
                                            (
                                                k not in self.pending_iters
                                                or len(self.pending_iters[k]) == 0
                                            )
                                            for k, v in self.active_discriminants.items()
                                            if v[1] == worst_weight_active
                                        ):
                                            log.info(
                                                "Stopped process without iters for one with iters."
                                            )
                                            await self._stop_worst_process(
                                                worst_weight_active
                                            )

                if len(self.proofs_to_write) > 0:
                    for msg in self.proofs_to_write:
                        yield msg
                    self.proofs_to_write.clear()
            await asyncio.sleep(0.5)

    @api_request
    async def challenge_start(self, challenge_start: timelord_protocol.ChallengeStart):
        """
        The full node notifies the timelord node that a new challenge is active, and work
        should be started on it. We add the challenge into the queue if it's worth it to have.
        """
        async with self.lock:
            if challenge_start.challenge_hash in self.seen_discriminants:
                log.info(
                    f"Have already seen this challenge hash {challenge_start.challenge_hash}. Ignoring."
                )
                return
            if challenge_start.weight <= self.best_weight_three_proofs:
                log.info("Not starting challenge, already three proofs at that weight")
                return
            self.seen_discriminants.append(challenge_start.challenge_hash)
            self.discriminant_queue.append(
                (challenge_start.challenge_hash, challenge_start.weight)
            )
            log.info("Appended to discriminant queue.")

    @api_request
    async def proof_of_space_info(
        self, proof_of_space_info: timelord_protocol.ProofOfSpaceInfo
    ):
        """
        Notification from full node about a new proof of space for a challenge. If we already
        have a process for this challenge, we should communicate to the process to tell it how
        many iterations to run for.
        """
        async with self.lock:
            if proof_of_space_info.challenge_hash in self.done_discriminants:
                return

            if proof_of_space_info.challenge_hash not in self.pending_iters:
                self.pending_iters[proof_of_space_info.challenge_hash] = []
            if proof_of_space_info.challenge_hash not in self.submitted_iters:
                self.submitted_iters[proof_of_space_info.challenge_hash] = []

            if (
                proof_of_space_info.iterations_needed
                not in self.pending_iters[proof_of_space_info.challenge_hash]
                and proof_of_space_info.iterations_needed
                not in self.submitted_iters[proof_of_space_info.challenge_hash]
            ):
                self.pending_iters[proof_of_space_info.challenge_hash].append(
                    proof_of_space_info.iterations_needed
                )<|MERGE_RESOLUTION|>--- conflicted
+++ resolved
@@ -23,13 +23,7 @@
         self, config: Dict, discrimant_size_bits=constants["DISCRIMINANT_SIZE_BITS"]
     ):
         self.config: Dict = config
-<<<<<<< HEAD
         self.discriminant_size_bits = discrimant_size_bits
-        self.free_servers: List[Tuple[str, str]] = list(
-            zip(self.config["vdf_server_ips"], self.config["vdf_server_ports"])
-        )
-=======
->>>>>>> f93095d9
         self.ips_estimate = {
             k: v
             for k, v in list(
@@ -50,14 +44,10 @@
         self.seen_discriminants: List[bytes32] = []
         self.proof_count: Dict = {}
         self.avg_ips: Dict = {}
-<<<<<<< HEAD
         self.discriminant_queue: List[Tuple[bytes32, uint128]] = []
-=======
-        self.discriminant_queue: List[Tuple[bytes32, uint64]] = []
         self.max_connection_time = self.config["max_connection_time"]
         self.potential_free_clients: List = []
         self.free_clients: List[Tuple[str, StreamReader, StreamWriter]] = []
->>>>>>> f93095d9
         self._is_shutdown = False
         self.tasks: List[asyncio.Task] = []
 
@@ -231,34 +221,7 @@
     ):
         disc: int = create_discriminant(challenge_hash, self.discriminant_size_bits)
 
-<<<<<<< HEAD
-        log.info("Attempting SSH connection")
-        proc = await asyncio.create_subprocess_shell(
-            f"./lib/chiavdf/fast_vdf/vdf_server {port}"
-        )
-
-        # TODO(Florin): Handle connection failure (attempt another server)
-        writer: Optional[StreamWriter] = None
-        reader: Optional[StreamReader] = None
-        for _ in range(10):
-            try:
-                reader, writer = await asyncio.open_connection(ip, port)
-                # socket = writer.get_extra_info("socket")
-                # socket.settimeout(None)
-                break
-            except Exception as e:
-                e_to_str = str(e)
-            await asyncio.sleep(1)
-        if not writer or not reader:
-            raise Exception("Unable to connect to VDF server")
-
-        len_3_chars = str(len(str(disc)))
-        len_3_chars = ("0" * (3 - len(len_3_chars))) + len_3_chars
-
-        writer.write(len_3_chars.encode() + str(disc).encode())
-=======
         writer.write((str(len(str(disc))) + str(disc)).encode())
->>>>>>> f93095d9
         await writer.drain()
 
         try:
@@ -336,16 +299,10 @@
                     proof_bytes = bytes.fromhex(
                         (await reader.readexactly(2 * proof_size)).decode()
                     )
-<<<<<<< HEAD
-                except Exception as e:
+                except (asyncio.IncompleteReadError, ConnectionResetError, Exception) as e:
                     e_to_str = str(e)
+                    log.warning(f"{type(e)} {e}")
                     log.error(f"Socket error: {e_to_str}")
-                a = int.from_bytes(y_bytes[:129], "big", signed=True)
-                b = int.from_bytes(y_bytes[129:], "big", signed=True)
-                output = ClassgroupElement(int512(a), int512(b))
-=======
-                except (asyncio.IncompleteReadError, ConnectionResetError, Exception) as e:
-                    log.warning(f"{type(e)} {e}")
                     async with self.lock:
                         if challenge_hash in self.active_discriminants:
                             del self.active_discriminants[challenge_hash]
@@ -354,13 +311,15 @@
                         if challenge_hash not in self.done_discriminants:
                             self.done_discriminants.append(challenge_hash)
                     break
+                a = int.from_bytes(y_bytes[:129], "big", signed=True)
+                b = int.from_bytes(y_bytes[129:], "big", signed=True)
+                output = ClassgroupElement(int512(a), int512(b))
 
                 iterations_needed = uint64(
                     int.from_bytes(stdout_bytes_io.read(8), "big", signed=True)
                 )
                 y = ClassgroupElement.parse(stdout_bytes_io)
                 proof_bytes: bytes = stdout_bytes_io.read()
->>>>>>> f93095d9
 
                 # Verifies our own proof just in case
                 proof_of_time = ProofOfTime(
@@ -425,17 +384,9 @@
                             ip, sr, sw = self.free_clients[0]
                             self.free_clients = self.free_clients[1:]
                             self.discriminant_queue.remove((disc, max_weight))
-<<<<<<< HEAD
-                            self.tasks.append(
-                                asyncio.create_task(
-                                    self._do_process_communication(
-                                        disc, max_weight, ip, port
-                                    )
-=======
                             asyncio.create_task(
                                 self._do_process_communication(
                                     disc, max_weight, ip, sr, sw
->>>>>>> f93095d9
                                 )
                             )
                         else:
